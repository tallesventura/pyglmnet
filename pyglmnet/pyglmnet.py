"""Python implementation of elastic-net regularized GLMs."""

import logging
from copy import deepcopy

import numpy as np
from scipy.special import expit

logger = logging.getLogger('pyglmnet')
logger.addHandler(logging.StreamHandler())


def set_log_level(verbose):
    """Convenience function for setting the log level.

    Parameters
    ----------
    verbose : bool, str, int, or None
        The verbosity of messages to print. If a str, it can be either DEBUG,
        INFO, WARNING, ERROR, or CRITICAL. Note that these are for
        convenience and are equivalent to passing in logging.DEBUG, etc.
        For bool, True is the same as 'INFO', False is the same as 'WARNING'.
    """
    if isinstance(verbose, bool):
        if verbose is True:
            verbose = 'INFO'
        else:
            verbose = 'WARNING'
    if isinstance(verbose, str):
        verbose = verbose.upper()
        logging_types = dict(DEBUG=logging.DEBUG, INFO=logging.INFO,
                             WARNING=logging.WARNING, ERROR=logging.ERROR,
                             CRITICAL=logging.CRITICAL)
        if verbose not in logging_types:
            raise ValueError('verbose must be of a valid type')
        verbose = logging_types[verbose]
    logger.setLevel(verbose)


def softmax(w):
    """
    Softmax function of given array of number w
    """
    w = np.array(w)
    maxes = np.amax(w, axis=1)
    maxes = maxes.reshape(maxes.shape[0], 1)
    e = np.exp(w - maxes)
    dist = e / np.sum(e, axis=1, keepdims=True)
    return dist


class GLM(object):
    """Generalized Linear Model (GLM)

    This class implements elastic-net regularized generalized linear models.
    The core algorithm is defined in the article.
        min_(beta0, beta) [-L + lamda * P]
    where
        L is log-likelihood term
        P is elastic-net penalty term

    Parameters
    ----------
    distr: str
        distribution family can be one of the following
        'poisson' or 'poissonexp' or 'normal' or 'binomial' or 'multinomial'
        default: 'poisson'
    alpha: float
        the weighting between L1 and L2 norm in the penalty term
        of the loss function i.e.
        P(beta) = 0.5 * (1-alpha) * |beta|_2^2 + alpha * |beta|_1
        default: 0.5
    reg_lambda: ndarray or list
        array of regularized parameters of penalty term i.e.
        min_(beta0, beta) -L + lambda * P
        where lambda is number in reg_lambda list
        default: None, a list of 10 floats spaced logarithmically (base e)
        between 0.5 and 0.01 is generated.
    learning_rate: float
        learning rate for gradient descent
        default: 1e-4
    max_iter: int
        maximum iterations for the model,
        default: 100
    tol: float
        convergence threshold or stopping criteria.
        Optimization loop will stop below setting threshold
        default: 1e-3
    eta: float
        a threshold parameter that linearizes the exp() function above eta
        default: 4.0
    random_state: int
        seed of the random number generator used to initialize the solution
    verbose: boolean or int
        if True it will print the output while iterating
        default: False

    Reference
    ---------
    Friedman, Hastie, Tibshirani (2010). Regularization Paths for Generalized
        Linear Models via Coordinate Descent, J Statistical Software.
        https://core.ac.uk/download/files/153/6287975.pdf

    Notes
    -----
    To select subset of fitted glm models, you can simply do:

    >>> glm = glm[1:3]
    >>> glm[2].predict(X_test)
    """

    def __init__(self, distr='poisson', alpha=0.05,
                 reg_lambda=None,
                 learning_rate=1e-4, max_iter=100,
                 tol=1e-3, eta=4.0, random_state=0, verbose=False):

        if reg_lambda is None:
            reg_lambda = np.logspace(np.log(0.5), np.log(0.01), 10,
                                     base=np.exp(1))
        if not isinstance(reg_lambda, (list, np.ndarray)):
            reg_lambda = [reg_lambda]
        if not isinstance(max_iter, int):
            max_iter = int(max_iter)

        self.distr = distr
        self.alpha = alpha
        self.reg_lambda = reg_lambda
        self.learning_rate = learning_rate
        self.max_iter = max_iter
        self.fit_ = None
        self.tol = tol
        self.eta = eta
<<<<<<< HEAD
        self.random_state = random_state
=======
        self.verbose = verbose
>>>>>>> 94c2e71f
        set_log_level(verbose)

    def get_params(self, deep=False):
        return dict(
            (
                ('distr', self.distr),
                ('alpha', self.alpha),
                ('reg_lambda', self.reg_lambda),
                ('learning_rate', self.learning_rate),
                ('max_iter', self.max_iter),
                ('tol', self.tol),
                ('eta', self.eta),
                ('verbose', self.verbose)
            )
        )

    def __repr__(self):
        """Description of the object."""
        reg_lambda = self.reg_lambda

        s = '<\nDistribution | %s' % self.distr
        s += '\nalpha | %0.2f' % self.alpha
        s += '\nmax_iter | %0.2f' % self.max_iter
        if len(reg_lambda) > 1:
            s += ('\nlambda: %0.2f to %0.2f\n>'
                  % (reg_lambda[0], reg_lambda[-1]))
        else:
            s += '\nlambda: %0.2f\n>' % reg_lambda[0]
        return s

    def __getitem__(self, key):
        """Return a GLM object with a subset of fitted lambdas."""
        glm = deepcopy(self)
        if self.fit_ is None:
            raise ValueError('Cannot slice object if the lambdas have'
                             ' not been fit.')
        if not isinstance(key, (slice, int)):
            raise IndexError('Invalid slice for GLM object')
        glm.fit_ = glm.fit_[key]
        glm.reg_lambda = glm.reg_lambda[key]
        return glm

    def copy(self):
        """Return a copy of the object."""
        return deepcopy(self)

    def qu(self, z):
        """The non-linearity."""
        if self.distr == 'poisson':
            qu = np.log1p(np.exp(z))
        elif self.distr == 'poissonexp':
            qu = deepcopy(z)
            slope = np.exp(self.eta)
            intercept = (1 - self.eta) * slope
            qu[z > self.eta] = z[z > self.eta] * slope + intercept
            qu[z <= self.eta] = np.exp(z[z <= self.eta])

            # qu = np.exp([zi if zi < 5.0 else 5.0 for zi in z.ravel()])
        elif self.distr == 'normal':
            qu = z
        elif self.distr == 'binomial':
            qu = expit(z)
        elif self.distr == 'multinomial':
            qu = softmax(z)

        return qu
        # qu = dict(poisson=np.log1p(np.exp(z)),
        #     poissonexp=np.exp([zi if zi < 3.0 else 3.0 for zi in z.ravel()]),
        #     normal=z, binomial=expit(z),
        #     multinomial=softmax(z))
        # return qu[self.distr]

    def lmb(self, beta0, beta, X):
        """Conditional intensity function."""
        z = beta0 + np.dot(X, beta)
        l = self.qu(z)
        return l

    def logL(self, beta0, beta, X, y):
        """The log likelihood."""
        l = self.lmb(beta0, beta, X)
        if self.distr == 'poisson':
            logL = np.sum(y * np.log(l) - l)
        elif self.distr == 'poissonexp':
            logL = np.sum(y * l - l)
        elif self.distr == 'normal':
            logL = -0.5 * np.sum((y - l)**2)
        elif self.distr == 'binomial':
            # analytical formula
            # logL = np.sum(y*np.log(l) + (1-y)*np.log(1-l))

            # but this prevents underflow
            z = beta0 + np.dot(X, beta)
            logL = np.sum(y * z - np.log(1 + np.exp(z)))
        elif self.distr == 'multinomial':
            logL = np.sum(y * np.log(l))
        return logL

    def penalty(self, beta):
        """The penalty."""
        alpha = self.alpha
        P = 0.5 * (1 - alpha) * np.linalg.norm(beta, 2) + \
            alpha * np.linalg.norm(beta, 1)
        return P

    def loss(self, beta0, beta, reg_lambda, X, y):
        """Define the objective function for elastic net."""
        L = self.logL(beta0, beta, X, y)
        P = self.penalty(beta)
        J = -L + reg_lambda * P
        return J

    def L2loss(self, beta0, beta, reg_lambda, X, y):
        """Quadratic loss."""
        alpha = self.alpha
        L = self.logL(beta0, beta, X, y)
        P = 0.5 * (1 - alpha) * np.linalg.norm(beta, 2)
        J = -L + reg_lambda * P
        return J

    def prox(self, X, l):
        """Proximal operator."""
        # sx = [0. if np.abs(y) <= l else np.sign(y)*np.abs(abs(y)-l)
        # for y in x]
        # return np.array(sx).reshape(x.shape)
        return np.sign(X) * (np.abs(X) - l) * (np.abs(X) > l)

    def grad_L2loss(self, beta0, beta, reg_lambda, X, y):
        """The gradient."""
        alpha = self.alpha
        z = beta0 + np.dot(X, beta)
        s = expit(z)

        if self.distr == 'poisson':
            q = self.qu(z)
            grad_beta0 = np.sum(s) - np.sum(y * s / q)
            grad_beta = np.transpose(np.dot(np.transpose(s), X) -
                                     np.dot(np.transpose(y * s / q), X)) + \
                reg_lambda * (1 - alpha) * beta
            # + reg_lambda*alpha*np.sign(beta)

        elif self.distr == 'poissonexp':
            q = self.qu(z)

            grad_beta0 = np.sum(q[z <= self.eta] - y[z <= self.eta]) + \
                np.sum(1 - y[z > self.eta] / q[z > self.eta]) * self.eta

            grad_beta = np.zeros([X.shape[1], 1])
            selector = np.where(z.ravel() <= self.eta)[0]
            grad_beta += np.transpose(np.dot((q[selector] - y[selector]).T,
                                             X[selector, :]))
            selector = np.where(z.ravel() > self.eta)[0]
            grad_beta += self.eta * \
                np.transpose(np.dot((1 - y[selector] / q[selector]).T,
                                    X[selector, :]))
            grad_beta += reg_lambda * (1 - alpha) * beta

        elif self.distr == 'normal':
            grad_beta0 = -np.sum(y - z)
            grad_beta = -np.transpose(np.dot(np.transpose(y - z), X)) \
                + reg_lambda * (1 - alpha) * beta
            # + reg_lambda*alpha*np.sign(beta)

        elif self.distr == 'binomial':
            grad_beta0 = np.sum(s - y)
            grad_beta = np.transpose(np.dot(np.transpose(s - y), X)) \
                + reg_lambda * (1 - alpha) * beta
            # + reg_lambda*alpha*np.sign(beta)

        elif self.distr == 'multinomial':
            # this assumes that y is already as a one-hot encoding
            pred = self.qu(z)
            grad_beta0 = -np.sum(y - pred, axis=0)
            grad_beta = -np.transpose(np.dot(np.transpose(y - pred), X)) \
                + reg_lambda * (1 - alpha) * beta

        return grad_beta0, grad_beta

    def fit(self, X, y):
        """The fit function.

        Parameters
        ----------
        X : array
            shape (n_samples, n_features)
            The input data
        y : array
            Labels to the data

        Returns
        -------
        self : instance of GLM
            The fitted model.
        """
        # Implements batch gradient descent (i.e. vanilla gradient descent by
        # computing gradient over entire training set)
        np.random.seed(self.random_state)

        if not isinstance(X, np.ndarray):
            raise ValueError('Input data should be of type ndarray (got %s).'
                             % type(X))

        # dataset shape
        n_features = X.shape[1]

        if self.distr == 'multinomial':
            # convert to 1-hot encoding in multinomial case
            y_bk = y.ravel()
            y = np.zeros([X.shape[0], y.max() + 1])
            y[np.arange(X.shape[0]), y_bk] = 1
        else:
            # else convert to column vector
            if y.ndim == 1:
                y = y[:, np.newaxis]

        # number of predictions
        n_classes = y.shape[1] if self.distr == 'multinomial' else 1

        # Initialize parameters
        beta0_hat = np.random.normal(0.0, 1.0, n_classes)
        beta_hat = np.random.normal(0.0, 1.0, [n_features, n_classes])
        # beta0_hat = np.zeros(n_classes)
        # beta_hat = np.zeros([n_features, n_classes])

        fit_params = list()

        # Outer loop with descending lambda
        logger.info('Looping through the regularization path')
        for l, rl in enumerate(self.reg_lambda):
            fit_params.append({'beta0': beta0_hat, 'beta': beta_hat})
            logger.info('Lambda: %6.4f' % rl)

            # Warm initialize parameters
            if l == 0:
                fit_params[-1]['beta0'] = beta0_hat
                fit_params[-1]['beta'] = beta_hat
            else:
                fit_params[-1]['beta0'] = fit_params[-2]['beta0']
                fit_params[-1]['beta'] = fit_params[-2]['beta']

            # Iterate until convergence
            tol = self.tol
            alpha = self.alpha

            # Initialize parameters
            beta = np.zeros([n_features + 1, n_classes])
            beta[0] = fit_params[-1]['beta0']
            beta[1:] = fit_params[-1]['beta']

            g = np.zeros([n_features + 1, n_classes])

            # Initialize cost
            L, DL = list(), list()
            for t in range(0, self.max_iter):

                # Calculate gradient
                grad_beta0, grad_beta = self.grad_L2loss(
                    beta[0], beta[1:], rl, X, y)
                g[0] = grad_beta0
                g[1:] = grad_beta

                # Update parameters
                beta = beta - self.learning_rate * g

                # Apply proximal operator for L1-regularization
                beta[1:] = self.prox(beta[1:], rl * alpha)

                # Calculate loss and convergence criteria
                L.append(self.loss(beta[0], beta[1:], rl, X, y))

                # Delta loss and convergence criterion
                if t > 1:
                    DL.append(L[-1] - L[-2])
                    if np.abs(DL[-1] / L[-1]) < tol:
                        msg = ('\tConverged. Loss function:'
                               ' {0:.2f}').format(L[-1])
                        logger.info(msg)
                        msg = ('\tdL/L: {0:.6f}\n'.format(DL[-1] / L[-1]))
                        logger.info(msg)
                        break

            # Store the parameters after convergence
            fit_params[-1]['beta0'] = beta[0]
            fit_params[-1]['beta'] = beta[1:]

        self.fit_ = fit_params
        return self

    def predict(self, X):
        """Predict labels.

        Parameters
        ----------
        X : array
            shape (n_samples, n_features)
            The data for prediction.

        Returns
        -------
        yhat : array
            shape ([n_lambda], n_samples)
            The predicted labels. A 1D array if predicting on only
            one lambda (compatible with scikit-learn API). Otherwise,
            returns a 2D array.
        """
        if not isinstance(X, np.ndarray):
            raise ValueError('Input data should be of type ndarray (got %s).'
                             % type(X))

        if isinstance(self.fit_, list):
            yhat = list()
            for fit in self.fit_:
                yhat.append(self.lmb(fit['beta0'], fit['beta'], X))
        else:
            yhat = self.lmb(self.fit_['beta0'], self.fit_['beta'], X)
        yhat = np.asarray(yhat)
        yhat = yhat[..., 0] if self.distr != 'multinomial' else yhat
        return yhat

    def fit_predict(self, X, y):
        """Fit the model and predict on the same data.

        Parameters
        ----------
        X : array
            shape (n_samples, n_features)
            The data for fit and prediction.

        Returns
        -------
        yhat : array
            shape ([n_lambda], n_samples)
            The predicted labels. A 1D array if predicting on only
            one lambda (compatible with scikit-learn API). Otherwise,
            returns a 2D array.
        """
        return self.fit(X, y).predict(X)

    def pseudo_R2(self, y, yhat, ynull):
        """Define the pseudo-R2 function."""
        eps = np.spacing(1)
        y = y.ravel()
        yhat = yhat.ravel()

        if self.distr == 'poisson' or self.distr == 'poissonexp':
            # Log likelihood of model under consideration
            L1 = np.sum(y * np.log(eps + yhat) - yhat)

            # Log likelihood of homogeneous model
            L0 = np.sum(y * np.log(eps + ynull) - ynull)

            # Log likelihood of saturated model
            LS = np.sum(y * np.log(eps + y) - y)
            R2 = 1 - (LS - L1) / (LS - L0)

        elif self.distr == 'binomial':
            # Log likelihood of model under consideration
            L1 = 2 * len(y) * \
                np.sum(y * np.log((yhat == 0) + yhat) / np.mean(yhat) +
                       (1 - y) * np.log((yhat == 1) +
                                        1 - yhat) / (1 - np.mean(yhat)))

            # Log likelihood of homogeneous model
            L0 = 2 * len(y) * \
                np.sum(y * np.log((ynull == 0) + ynull) / np.mean(yhat) +
                       (1 - y) * np.log((ynull == 1) +
                                        1 - ynull) / (1 - np.mean(yhat)))
            R2 = 1 - L1 / L0

        elif self.distr == 'normal':
            R2 = 1 - np.sum((y - yhat)**2) / np.sum((y - ynull)**2)

        return R2

    def deviance(self, y, yhat):
        """The deviance function."""
        eps = np.spacing(1)
        y = y.ravel()
        yhat = yhat.ravel()
        # L1 = Log likelihood of model under consideration
        # LS = Log likelihood of saturated model
        if self.distr == 'poisson' or self.distr == 'poissonexp':
            L1 = np.sum(y * np.log(eps + yhat) - yhat)
            LS = np.sum(y * np.log(eps + y) - y)

        elif self.distr == 'binomial':
            L1 = 2 * len(y) * \
                np.sum(y * np.log((yhat == 0) + yhat) / np.mean(yhat) +
                       (1 - y) * np.log((yhat == 1) +
                                        1 - yhat) / (1 - np.mean(yhat)))
            LS = 0

        elif self.distr == 'normal':
            L1 = -np.sum((y - yhat) ** 2)
            LS = 0

        D = -2 * (L1 - LS)
        return D

    def simulate(self, beta0, beta, X):
        """Simulate data."""
        np.random.seed(self.random_state)
        if self.distr == 'poisson' or self.distr == 'poissonexp':
            y = np.random.poisson(self.lmb(beta0, beta, X))
        if self.distr == 'normal':
            y = np.random.normal(self.lmb(beta0, beta, X))
        if self.distr == 'binomial':
            y = np.random.binomial(1, self.lmb(beta0, beta, X))
        return y<|MERGE_RESOLUTION|>--- conflicted
+++ resolved
@@ -130,11 +130,9 @@
         self.fit_ = None
         self.tol = tol
         self.eta = eta
-<<<<<<< HEAD
         self.random_state = random_state
-=======
         self.verbose = verbose
->>>>>>> 94c2e71f
+
         set_log_level(verbose)
 
     def get_params(self, deep=False):
@@ -147,6 +145,7 @@
                 ('max_iter', self.max_iter),
                 ('tol', self.tol),
                 ('eta', self.eta),
+                ('random_state', self.random_state),
                 ('verbose', self.verbose)
             )
         )
