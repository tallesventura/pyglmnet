import numpy as np
import scipy.sparse as sps
from sklearn.cross_validation import KFold, cross_val_score
from sklearn.datasets import make_regression
from sklearn.preprocessing import StandardScaler

from nose.tools import assert_true, assert_equal, assert_raises
from numpy.testing import assert_allclose

from pyglmnet import GLM


def test_glmnet():
    """Test glmnet."""
    scaler = StandardScaler()
    n_samples, n_features = 10000, 100
    density = 0.1
    n_lambda = 10

    # coefficients
    beta0 = np.random.rand()
    beta = sps.rand(n_features, 1, density=density).toarray()

    distrs = ['poisson', 'poissonexp', 'normal', 'binomial']
    for distr in distrs:

        # FIXME: why do we need such this learning rate for 'poissonexp'?
        learning_rate = 1e-5 if distr == 'poissonexp' else 1e-4
        glm = GLM(distr, learning_rate=learning_rate)

        assert_true(repr(glm))

        np.random.seed(glm.random_state)
        X_train = np.random.normal(0.0, 1.0, [n_samples, n_features])
        y_train = glm.simulate(beta0, beta, X_train)

        X_train = scaler.fit_transform(X_train)
        glm.fit(X_train, y_train)

        beta_ = glm.fit_[-2]['beta'][:]
        assert_allclose(beta[:], beta_, atol=0.1)  # check fit
        density_ = np.sum(beta_ > 0.1) / float(n_features)
        assert_allclose(density_, density, atol=0.05)  # check density

        y_pred = glm.predict(scaler.transform(X_train))
        assert_equal(y_pred.shape, (n_lambda, X_train.shape[0]))

    # checks for slicing.
    glm = glm[:3]
    glm_copy = glm.copy()
    assert_true(glm_copy is not glm)
    assert_equal(len(glm.reg_lambda), 3)
    y_pred = glm[:2].predict(scaler.transform(X_train))
    assert_equal(y_pred.shape, (2, X_train.shape[0]))
    y_pred = glm[2].predict(scaler.transform(X_train))
    assert_equal(y_pred.shape, (X_train.shape[0], ))
    assert_raises(IndexError, glm.__getitem__, [2])
    glm.score(y_train, y_pred)

    # don't allow slicing if model has not been fit yet.
    glm_poisson = GLM(distr='poisson')
    assert_raises(ValueError, glm_poisson.__getitem__, 2)

    # test fit_predict
    glm_poisson.fit_predict(X_train, y_train)
    assert_raises(ValueError, glm_poisson.fit_predict, X_train[None, ...], y_train)


def simple_cv_scorer(obj, X, y):
    """Simple scorer takes average pseudo-R2 from regularization path"""
    yhats = obj.predict(X)
    ynull = np.zeros(y.shape) * y.mean()
    return np.mean([obj.score(y, yhat, ynull, method='pseudo_R2')
                   for yhat in yhats])


def test_cv():
    """Simple CV check"""
    # XXX: don't use scikit-learn for tests.
    X, y = make_regression()
<<<<<<< HEAD
    glm = GLM(distr='normal', alpha=0.01,
              reg_lambda=[0.0, 0.1, 0.2])
    glm.fit(X, y)
=======
    glm_normal = GLM(distr='normal', alpha=0.01, reg_lambda=np.array([0.0, 0.1, 0.2]))
    glm_normal.fit(X, y)
>>>>>>> c8b4cb7a

    cv = KFold(X.shape[0], 5)
    # check that it returns 5 scores
<<<<<<< HEAD
    assert_equal(len(cross_val_score(glm, X, y, cv=cv,
                 scoring=simple_cv_scorer)), 5)
=======
    assert_equal(len(cross_val_score(glm_normal, X, y, cv=cv, scoring=simple_cv_scorer)), 5)
>>>>>>> c8b4cb7a


def test_multinomial():
    """Test all multinomial functionality"""
<<<<<<< HEAD
    glm = GLM(distr='multinomial', reg_lambda=np.array([0.0, 0.1, 0.2]),
              tol=1e-10)
=======
    glm_mn = GLM(distr='multinomial', reg_lambda=np.array([0.0, 0.1, 0.2]), tol=1e-10)
>>>>>>> c8b4cb7a
    X = np.array([[-1, -2, -3], [4, 5, 6]])
    y = np.array([1, 0])
    # test gradient
    beta = np.zeros([4, 2])
<<<<<<< HEAD
    grad_beta0, grad_beta = glm.grad_L2loss(beta[0], beta[1:], 0, X, y)
    assert_true(grad_beta0[0] != grad_beta0[1])
    glm.fit(X, y)
    y_pred = glm.predict(X)
=======
    grad_beta0, grad_beta = glm_mn.grad_L2loss(beta[0], beta[1:], 0, X, y)
    assert grad_beta0[0] != grad_beta0[1]
    glm_mn.fit(X, y)
    y_pred = glm_mn.predict(X)
>>>>>>> c8b4cb7a
    assert_equal(y_pred.shape, (3, X.shape[0], 2))  # n_lambdas x n_samples x n_classes
    # pick one as yhat
    yhat = y_pred[0]
    # uniform prediction
    ynull = np.ones(yhat.shape) / yhat.shape[1]
    # pseudo_R2 should be greater than 0
<<<<<<< HEAD
    assert_true(glm.score(y, yhat, ynull, method='pseudo_R2') > 0.)
    glm.score(y, yhat)
    assert_equal(len(glm.simulate(glm.fit_[0]['beta0'],
                                  glm.fit_[0]['beta'],
                                  X)),
                 X.shape[0])
    # these should raise an exception
    assert_raises(ValueError, glm.score, y, y, y, 'pseudo_R2')
    assert_raises(ValueError, glm.score, y, y, None, 'deviance')
=======
    assert_true(glm_mn.pseudo_R2(y, yhat, ynull) > 0.)
    glm_mn.deviance(y, yhat)
    assert_equal(len(glm_mn.simulate(glm_mn.fit_[0]['beta0'],
                                  glm_mn.fit_[0]['beta'],
                                  X)),
                 X.shape[0])
    # these should raise an exception
    try:
        glm_mn.pseudo_R2(y, y, y)
        assert False
    except Exception:
        assert True
    try:
        glm_mn.deviance(y, y)
        assert False
    except Exception:
        assert True
>>>>>>> c8b4cb7a
<|MERGE_RESOLUTION|>--- conflicted
+++ resolved
@@ -78,80 +78,43 @@
     """Simple CV check"""
     # XXX: don't use scikit-learn for tests.
     X, y = make_regression()
-<<<<<<< HEAD
-    glm = GLM(distr='normal', alpha=0.01,
-              reg_lambda=[0.0, 0.1, 0.2])
-    glm.fit(X, y)
-=======
-    glm_normal = GLM(distr='normal', alpha=0.01, reg_lambda=np.array([0.0, 0.1, 0.2]))
+
+    glm_normal = GLM(distr='normal', alpha=0.01,
+                     reg_lambda=[0.0, 0.1, 0.2])
     glm_normal.fit(X, y)
->>>>>>> c8b4cb7a
 
     cv = KFold(X.shape[0], 5)
     # check that it returns 5 scores
-<<<<<<< HEAD
-    assert_equal(len(cross_val_score(glm, X, y, cv=cv,
+
+    assert_equal(len(cross_val_score(glm_normal, X, y, cv=cv,
                  scoring=simple_cv_scorer)), 5)
-=======
-    assert_equal(len(cross_val_score(glm_normal, X, y, cv=cv, scoring=simple_cv_scorer)), 5)
->>>>>>> c8b4cb7a
-
 
 def test_multinomial():
     """Test all multinomial functionality"""
-<<<<<<< HEAD
-    glm = GLM(distr='multinomial', reg_lambda=np.array([0.0, 0.1, 0.2]),
-              tol=1e-10)
-=======
-    glm_mn = GLM(distr='multinomial', reg_lambda=np.array([0.0, 0.1, 0.2]), tol=1e-10)
->>>>>>> c8b4cb7a
+    glm_mn = GLM(distr='multinomial', reg_lambda=np.array([0.0, 0.1, 0.2]),
+                 tol=1e-10)
     X = np.array([[-1, -2, -3], [4, 5, 6]])
     y = np.array([1, 0])
     # test gradient
     beta = np.zeros([4, 2])
-<<<<<<< HEAD
-    grad_beta0, grad_beta = glm.grad_L2loss(beta[0], beta[1:], 0, X, y)
+
+    grad_beta0, grad_beta = glm_mn.grad_L2loss(beta[0], beta[1:], 0, X, y)
     assert_true(grad_beta0[0] != grad_beta0[1])
-    glm.fit(X, y)
-    y_pred = glm.predict(X)
-=======
-    grad_beta0, grad_beta = glm_mn.grad_L2loss(beta[0], beta[1:], 0, X, y)
-    assert grad_beta0[0] != grad_beta0[1]
     glm_mn.fit(X, y)
     y_pred = glm_mn.predict(X)
->>>>>>> c8b4cb7a
     assert_equal(y_pred.shape, (3, X.shape[0], 2))  # n_lambdas x n_samples x n_classes
+
     # pick one as yhat
     yhat = y_pred[0]
     # uniform prediction
     ynull = np.ones(yhat.shape) / yhat.shape[1]
     # pseudo_R2 should be greater than 0
-<<<<<<< HEAD
-    assert_true(glm.score(y, yhat, ynull, method='pseudo_R2') > 0.)
-    glm.score(y, yhat)
-    assert_equal(len(glm.simulate(glm.fit_[0]['beta0'],
-                                  glm.fit_[0]['beta'],
-                                  X)),
-                 X.shape[0])
-    # these should raise an exception
-    assert_raises(ValueError, glm.score, y, y, y, 'pseudo_R2')
-    assert_raises(ValueError, glm.score, y, y, None, 'deviance')
-=======
-    assert_true(glm_mn.pseudo_R2(y, yhat, ynull) > 0.)
-    glm_mn.deviance(y, yhat)
+    assert_true(glm_mn.score(y, yhat, ynull, method='pseudo_R2') > 0.)
+    glm_mn.score(y, yhat)
     assert_equal(len(glm_mn.simulate(glm_mn.fit_[0]['beta0'],
                                   glm_mn.fit_[0]['beta'],
                                   X)),
                  X.shape[0])
     # these should raise an exception
-    try:
-        glm_mn.pseudo_R2(y, y, y)
-        assert False
-    except Exception:
-        assert True
-    try:
-        glm_mn.deviance(y, y)
-        assert False
-    except Exception:
-        assert True
->>>>>>> c8b4cb7a
+    assert_raises(ValueError, glm_mn.score, y, y, y, 'pseudo_R2')
+    assert_raises(ValueError, glm_mn.score, y, y, None, 'deviance')